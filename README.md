--- conflicted
+++ resolved
@@ -1,80 +1,3 @@
-<<<<<<< HEAD
-# summerizer
-
-A desktop service for macOS that monitors your Mattermost account, archives unread channel messages, and summarizes them with a local LLaMA model. The summaries are displayed in a native Python UI built with PySide6.
-
-## Features
-
-- Polls Mattermost with a personal access token to find channels with unread messages.
-- Stores raw unread messages and structured snapshots on disk using the channel name.
-- Summarizes unread conversations locally with [`llama-cpp-python`](https://github.com/abetlen/llama-cpp-python).
-- Presents the most recent summaries in a responsive macOS-friendly PySide6 application.
-
-## Project layout
-
-```
-.
-├── config.yml              # Optional YAML configuration
-├── requirements.txt        # Python dependencies
-├── src/
-│   └── summerizer/
-│       ├── config.py       # Configuration helpers and dataclasses
-│       ├── main.py         # Application entry point
-│       ├── mattermost_client.py  # REST client for Mattermost
-│       ├── service.py      # Background monitor & summarization pipeline
-│       ├── storage.py      # Persistence utilities
-│       └── ui.py           # PySide6 desktop interface
-```
-
-## Getting started
-
-1. Create and activate a Python 3.11 (or newer) virtual environment.
-2. Install the dependencies:
-   ```bash
-   pip install -r requirements.txt
-   ```
-3. Download a compatible LLaMA model and note its path on disk.
-4. Provide configuration via environment variables or a `config.yml` file.
-
-### Configuration
-
-You can store secrets safely using environment variables, or create a YAML file with the following structure:
-
-```yaml
-mattermost:
-  base_url: "https://mattermost.example.com"
-  token: "YOUR_PERSONAL_ACCESS_TOKEN"
-summarizer:
-  model_path: "/path/to/your/llama/model.bin"
-  # Optional overrides:
-  # prompt_template: "Custom prompt with {content} placeholder"
-  # max_tokens: 512
-  # temperature: 0.2
-storage:
-  data_dir: "~/Library/Application Support/MattermostSummaries"
-poll_interval: 120  # seconds between checks
-```
-
-Equivalent environment variables:
-
-- `MATTERMOST_BASE_URL`
-- `MATTERMOST_TOKEN`
-- `LLM_MODEL_PATH`
-
-### Running the application
-
-```bash
-python -m summerizer.main --config /path/to/config.yml --log-level INFO
-```
-
-When launched, the monitor runs in the background and the UI displays each channel with unread activity. Selecting a channel shows the most recent summary. Raw message logs and JSON snapshots are written to the configured `data_dir`.
-
-## Notes
-
-- The service uses the Mattermost v4 REST API. Ensure the provided token has permissions to read channel membership and posts.
-- Summaries run entirely on your machine via `llama-cpp-python`. Adjust the prompt, max tokens, or temperature in the configuration if you need more concise or creative results.
-- The PySide6 interface is optimized for macOS but runs anywhere PySide6 is supported.
-=======
 # Mattermost Summarizer
 
 A desktop service for macOS that continuously monitors your Mattermost account
@@ -142,5 +65,4 @@
 - The application stores per-channel data in the configured `storage_dir` using
   safe filesystem names so that emojis or spaces do not break persistence.
 - Channel acknowledgement is best-effort; adjust the logic in
-  `MattermostClient.acknowledge_channel` to fit your workflow.
->>>>>>> 4c7fc876
+  `MattermostClient.acknowledge_channel` to fit your workflow.